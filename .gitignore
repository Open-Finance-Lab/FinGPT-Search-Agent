--- conflicted
+++ resolved
@@ -69,7 +69,6 @@
 # user preferred links
 Main/backend/preferred_urls.txt
 
-<<<<<<< HEAD
 # mcp
 /mcp-server/.venv
 
@@ -78,6 +77,4 @@
 
 # uv
 mcp-server/uv.lock
-=======
 Main/backend/django_debug.log
->>>>>>> 074a5055
