<<<<<<< HEAD
Manual Backend Setup
====================
=======
>>>>>>> 98316c0c

The backend is designed to run via Docker:

.. code-block:: bash

   docker compose up

Use the manual steps below only if you need to work outside Docker (for example when iterating quickly on Django views).

Prerequisites
-------------

* Python 3.12 (``uv`` downloads it automatically if missing)
* ``uv`` (https://github.com/astral-sh/uv)
* Node.js 18 (for rebuilding the browser extension)

Install Dependencies with uv
----------------------------

.. code-block:: bash

   cd Main/backend
   uv sync --python 3.12 --frozen
   uv run playwright install chromium

``uv`` now creates ``.venv`` inside ``Main/backend``. Activating it is optional because ``uv run`` automatically uses the environment.

Run the Server
--------------

.. code-block:: bash

   cd Main/backend
   uv run python manage.py runserver

Frontend Build (optional)
-------------------------

Only needed when you change the extension source.

.. code-block:: bash

   cd Main/frontend
   npm install
   npm run build:full

Environment Variables
---------------------

<<<<<<< HEAD
Copy ``Main/backend/.env.example`` to ``Main/backend/.env`` and add the required API keys before running either Docker or ``uv run`` commands.
=======
* **Build errors** during ``npm run build:full``
  → Ensure you have Node.js 18+ and reinstall with ``npm ci``.
* **Missing packages** inside the venv
  → Re-run ``pip install -r <requirements_file>.txt``.
* **Extension fails to load**
  → Verify you pointed at ``dist`` (not ``src``) and Developer Mode is ON.
* **Unhandled errors**
  → Contact *FlyM1ss* with the terminal log and browser console output.

Tutorial: Manual Install

.. admonition:: When to use this section
   :class: note

   With the new unified installer system, manual installation is rarely needed.
   Consider using the automated installers first:
   
   - **All platforms**: ``python scripts/install_all.py`` (use ``python3`` on Mac/Linux)
   - **Windows with make**: ``.\make.ps1 install``
   - **Mac/Linux with make**: ``make install``
   
   Use manual steps only if automated installation fails or you need custom setup.

.. note::
   The search agent currently does NOT work on **Brave** browser.

Prerequisites
-------------

* **Python 3.10 +** (or newer) with ``pip``
* **Node.js 18 +** (includes ``npm``) – for building the front-end
* A modern browser that supports Web-Extensions (Chrome, Edge, Arc …). Brave, with its default settings, is currently
  not supported.
* **Poetry** (optional but recommended) – for modern dependency management
* Your **OpenAI API key** saved in the project’s ``.env`` file (see *Agent Setup → Installation* for details)

.. note::
   To install Poetry (optional but recommended for developers):
   
   .. code-block:: bash
   
      pip install poetry

.. note::
   The ``.env`` file should be placed at ``Main/backend/.env`` (not in the datascraper subdirectory).

.. _step-0-update:

Update the Repository
---------------------

1. **Open GitHub Desktop**.
2. Make sure the branch dropdown shows either **``fingpt_local_singleModel``**
   or **``main``**.
3. Click **Fetch origin**.
4. If **Pull origin** appears, click it as well.
   When no further action is required, your local copy is up to date.

Create & Activate a Virtual Environment
---------------------------------------

1. Open **Terminal/PowerShell** and *cd* into the **project root**
   (the folder that contains ``backend`` and ``frontend``).

2. **Create the venv** (run **only once**):

   .. code-block:: bash

      python -m venv FinGPTenv

3. **Activate** the venv:

   *macOS / Linux*

   .. code-block:: bash

      source FinGPTenv/bin/activate

   *Windows (PowerShell)*

   .. code-block:: powershell

      .\FinGPTenv\Scripts\Activate.ps1

   When activation succeeds your prompt changes from ``(base)`` (or nothing)
   to ``(FinGPTenv)``.

Install Back-End & Build Front-End
----------------------------------

2.1  Install Python dependencies
~~~~~~~~~~~~~~~~~~~~~~~~~~~~~~~~

**Option A: Using Poetry (Recommended for developers)**

If you have Poetry installed and want to manage dependencies:

.. code-block:: bash

   cd Main/backend
   poetry install
   # To update requirements files:
   poetry run export-requirements

**Option B: Using pip with requirements files**

.. code-block:: bash

   # macOS / Linux
   pip install -r Requirements/requirements_mac.txt
   # Then install mcp[cli] separately due to shell escaping issues:
   pip install 'mcp[cli]'

   # Windows
   pip install -r Requirements/requirements_win.txt
   pip install mcp[cli]

.. note::
   The ``mcp[cli]`` package requires special handling on macOS/Linux due to 
   shell escaping of brackets. The installer scripts handle this automatically.

.. note::
   The installer scripts automatically check for Poetry and export updated 
   requirements if available. For manual installation, you can use either method.

2.2  Build the front-end bundle
~~~~~~~~~~~~~~~~~~~~~~~~~~~~~~~

.. code-block:: bash

   cd Main/frontend
   npm install          # installs JS packages (first time only)
   npm run build:full   # creates production bundle

Make sure the build finishes **without errors**.

2.3  Start the back-end server
~~~~~~~~~~~~~~~~~~~~~~~~~~~~~~

.. code-block:: bash

   cd ../backend
   python manage.py runserver

A successful start ends with a line such as:
Django version X.Y, using settings 'chat_server.settings' Quit the server with CTRL-BREAK


.. _start-agent-ready:

Load / Reload the Browser Extension
-----------------------------------

1. Open your browser and navigate to **Extensions › Manage Extensions**
   (the puzzle-piece icon in Chrome-based browsers).
2. **Remove** any existing *FinGPT Search Agent* extension.
3. Enable **Developer Mode** (usually a toggle in the upper-right corner).
4. Click **Load Unpacked** (upper-left), navigate to
   ``Main/frontend/dist`` and select the **``dist``** folder.

If the extension loads without error you will see
*FinGPT Search Agent 0.5.1* in the list.

Use the Agent
-------------

* Browse to any *supported* website – the Agent UI should pop up automatically. Check ``manifest.json`` located in ``frontend/src``
  to see the full list of supported sites.
* Start chatting!

Shut Down / Restart
-------------------

* **Close** the browser tab to stop the front-end.
* In the terminal terminate the back-end with ``Ctrl+C`` (``Cmd+C`` on macOS).

.. rubric:: Quick Restart Tip

If you hit a bug, a clean restart often helps:

1. In Terminal, press ``Ctrl+C`` to stop the server.
2. Press the *up-arrow* ``↑`` to recall
   ``python manage.py runserver`` and press **Enter**.

Basic Troubleshooting
~~~~~~~~~~~~~~~~~~~~~

* **Build errors** during ``npm run build:full``
  → Ensure you have Node.js 18+ and reinstall with ``npm ci``.
* **Missing packages** inside the venv
  → Re-run ``pip install -r <requirements_file>.txt``.
* **Extension fails to load**
  → Verify you pointed at ``dist`` (not ``src``) and Developer Mode is ON.
* **Unhandled errors**
  → Contact *FlyM1ss* with the terminal log and browser console output.
>>>>>>> 98316c0c
<|MERGE_RESOLUTION|>--- conflicted
+++ resolved
@@ -1,9 +1,3 @@
-<<<<<<< HEAD
-Manual Backend Setup
-====================
-=======
->>>>>>> 98316c0c
-
 The backend is designed to run via Docker:
 
 .. code-block:: bash
@@ -52,202 +46,4 @@
 Environment Variables
 ---------------------
 
-<<<<<<< HEAD
-Copy ``Main/backend/.env.example`` to ``Main/backend/.env`` and add the required API keys before running either Docker or ``uv run`` commands.
-=======
-* **Build errors** during ``npm run build:full``
-  → Ensure you have Node.js 18+ and reinstall with ``npm ci``.
-* **Missing packages** inside the venv
-  → Re-run ``pip install -r <requirements_file>.txt``.
-* **Extension fails to load**
-  → Verify you pointed at ``dist`` (not ``src``) and Developer Mode is ON.
-* **Unhandled errors**
-  → Contact *FlyM1ss* with the terminal log and browser console output.
-
-Tutorial: Manual Install
-
-.. admonition:: When to use this section
-   :class: note
-
-   With the new unified installer system, manual installation is rarely needed.
-   Consider using the automated installers first:
-   
-   - **All platforms**: ``python scripts/install_all.py`` (use ``python3`` on Mac/Linux)
-   - **Windows with make**: ``.\make.ps1 install``
-   - **Mac/Linux with make**: ``make install``
-   
-   Use manual steps only if automated installation fails or you need custom setup.
-
-.. note::
-   The search agent currently does NOT work on **Brave** browser.
-
-Prerequisites
--------------
-
-* **Python 3.10 +** (or newer) with ``pip``
-* **Node.js 18 +** (includes ``npm``) – for building the front-end
-* A modern browser that supports Web-Extensions (Chrome, Edge, Arc …). Brave, with its default settings, is currently
-  not supported.
-* **Poetry** (optional but recommended) – for modern dependency management
-* Your **OpenAI API key** saved in the project’s ``.env`` file (see *Agent Setup → Installation* for details)
-
-.. note::
-   To install Poetry (optional but recommended for developers):
-   
-   .. code-block:: bash
-   
-      pip install poetry
-
-.. note::
-   The ``.env`` file should be placed at ``Main/backend/.env`` (not in the datascraper subdirectory).
-
-.. _step-0-update:
-
-Update the Repository
----------------------
-
-1. **Open GitHub Desktop**.
-2. Make sure the branch dropdown shows either **``fingpt_local_singleModel``**
-   or **``main``**.
-3. Click **Fetch origin**.
-4. If **Pull origin** appears, click it as well.
-   When no further action is required, your local copy is up to date.
-
-Create & Activate a Virtual Environment
----------------------------------------
-
-1. Open **Terminal/PowerShell** and *cd* into the **project root**
-   (the folder that contains ``backend`` and ``frontend``).
-
-2. **Create the venv** (run **only once**):
-
-   .. code-block:: bash
-
-      python -m venv FinGPTenv
-
-3. **Activate** the venv:
-
-   *macOS / Linux*
-
-   .. code-block:: bash
-
-      source FinGPTenv/bin/activate
-
-   *Windows (PowerShell)*
-
-   .. code-block:: powershell
-
-      .\FinGPTenv\Scripts\Activate.ps1
-
-   When activation succeeds your prompt changes from ``(base)`` (or nothing)
-   to ``(FinGPTenv)``.
-
-Install Back-End & Build Front-End
-----------------------------------
-
-2.1  Install Python dependencies
-~~~~~~~~~~~~~~~~~~~~~~~~~~~~~~~~
-
-**Option A: Using Poetry (Recommended for developers)**
-
-If you have Poetry installed and want to manage dependencies:
-
-.. code-block:: bash
-
-   cd Main/backend
-   poetry install
-   # To update requirements files:
-   poetry run export-requirements
-
-**Option B: Using pip with requirements files**
-
-.. code-block:: bash
-
-   # macOS / Linux
-   pip install -r Requirements/requirements_mac.txt
-   # Then install mcp[cli] separately due to shell escaping issues:
-   pip install 'mcp[cli]'
-
-   # Windows
-   pip install -r Requirements/requirements_win.txt
-   pip install mcp[cli]
-
-.. note::
-   The ``mcp[cli]`` package requires special handling on macOS/Linux due to 
-   shell escaping of brackets. The installer scripts handle this automatically.
-
-.. note::
-   The installer scripts automatically check for Poetry and export updated 
-   requirements if available. For manual installation, you can use either method.
-
-2.2  Build the front-end bundle
-~~~~~~~~~~~~~~~~~~~~~~~~~~~~~~~
-
-.. code-block:: bash
-
-   cd Main/frontend
-   npm install          # installs JS packages (first time only)
-   npm run build:full   # creates production bundle
-
-Make sure the build finishes **without errors**.
-
-2.3  Start the back-end server
-~~~~~~~~~~~~~~~~~~~~~~~~~~~~~~
-
-.. code-block:: bash
-
-   cd ../backend
-   python manage.py runserver
-
-A successful start ends with a line such as:
-Django version X.Y, using settings 'chat_server.settings' Quit the server with CTRL-BREAK
-
-
-.. _start-agent-ready:
-
-Load / Reload the Browser Extension
------------------------------------
-
-1. Open your browser and navigate to **Extensions › Manage Extensions**
-   (the puzzle-piece icon in Chrome-based browsers).
-2. **Remove** any existing *FinGPT Search Agent* extension.
-3. Enable **Developer Mode** (usually a toggle in the upper-right corner).
-4. Click **Load Unpacked** (upper-left), navigate to
-   ``Main/frontend/dist`` and select the **``dist``** folder.
-
-If the extension loads without error you will see
-*FinGPT Search Agent 0.5.1* in the list.
-
-Use the Agent
--------------
-
-* Browse to any *supported* website – the Agent UI should pop up automatically. Check ``manifest.json`` located in ``frontend/src``
-  to see the full list of supported sites.
-* Start chatting!
-
-Shut Down / Restart
--------------------
-
-* **Close** the browser tab to stop the front-end.
-* In the terminal terminate the back-end with ``Ctrl+C`` (``Cmd+C`` on macOS).
-
-.. rubric:: Quick Restart Tip
-
-If you hit a bug, a clean restart often helps:
-
-1. In Terminal, press ``Ctrl+C`` to stop the server.
-2. Press the *up-arrow* ``↑`` to recall
-   ``python manage.py runserver`` and press **Enter**.
-
-Basic Troubleshooting
-~~~~~~~~~~~~~~~~~~~~~
-
-* **Build errors** during ``npm run build:full``
-  → Ensure you have Node.js 18+ and reinstall with ``npm ci``.
-* **Missing packages** inside the venv
-  → Re-run ``pip install -r <requirements_file>.txt``.
-* **Extension fails to load**
-  → Verify you pointed at ``dist`` (not ``src``) and Developer Mode is ON.
-* **Unhandled errors**
-  → Contact *FlyM1ss* with the terminal log and browser console output.
->>>>>>> 98316c0c
+Copy ``Main/backend/.env.example`` to ``Main/backend/.env`` and add the required API keys before running either Docker or ``uv run`` commands.