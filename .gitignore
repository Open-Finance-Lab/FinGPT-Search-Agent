# environment variables
chat_interface/backend_modules/.env
<<<<<<< HEAD

# Intellij Idea
/.idea/
=======
 # Intellij Idea
/.idea/
/.idea/codeStyles
>>>>>>> 6654d675
FinGPT_Demo.iml

# node modules
ChatBot-Fin/Extension-ChatBot-Fin/node_modules/

# pycache
/ChatBot-Fin/chat_server/chat_server/__pycache__
/ChatBot-Fin/chat_server/chat_server_app/__pycache__

# venv
/FinGPTenv

<<<<<<< HEAD
# rag local embeddings
=======
# rag loca embeddings
>>>>>>> 6654d675
ChatBot-Fin/chat_server/datascraper/embeddings.pkl
ChatBot-Fin/chat_server/datascraper/faiss_index.idx


<<<<<<< HEAD

/docs/build
=======
>>>>>>> 6654d675
<|MERGE_RESOLUTION|>--- conflicted
+++ resolved
@@ -1,14 +1,8 @@
 # environment variables
 chat_interface/backend_modules/.env
-<<<<<<< HEAD
 
 # Intellij Idea
 /.idea/
-=======
- # Intellij Idea
-/.idea/
-/.idea/codeStyles
->>>>>>> 6654d675
 FinGPT_Demo.iml
 
 # node modules
@@ -21,17 +15,9 @@
 # venv
 /FinGPTenv
 
-<<<<<<< HEAD
 # rag local embeddings
-=======
-# rag loca embeddings
->>>>>>> 6654d675
 ChatBot-Fin/chat_server/datascraper/embeddings.pkl
 ChatBot-Fin/chat_server/datascraper/faiss_index.idx
 
-
-<<<<<<< HEAD
-
-/docs/build
-=======
->>>>>>> 6654d675
+# Sphinx doc build
+/docs/build