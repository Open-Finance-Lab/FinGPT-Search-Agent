// handlers.js
import { marked } from 'marked';
import renderMathInElement from 'katex/dist/contrib/auto-render';
import { appendChatElement, scrollChatToBottom } from './helpers.js';
import { getChatResponse, getChatResponseStream } from './api.js';
import { getSelectedModel, selectedModel } from './config.js';
import { setCachedSources } from './sourcesCache.js';
import { marked } from 'marked';
import renderMathInElement from 'katex/dist/contrib/auto-render';

function renderMarkdown(text) {
  return marked.parse(text, {
    gfm: true,
    breaks: true,
    mangle: false,
    headerIds: false,
  });
}

function renderMarkdownWithMath(element, text) {
  const mathBlocks = [];

  // Extract all math blocks to protect them from markdown processing
  // Order matters: extract display math before inline math to avoid conflicts

  // Extract \[ ... \] (LaTeX display math)
  let processedText = text.replace(/\\\[([\s\S]+?)\\\]/g, (match) => {
    const index = mathBlocks.length;
    mathBlocks.push(match);
    return `XMATHXBLOCKX${index}XENDX`;
  });

  // Extract $$ ... $$ (display math)
  processedText = processedText.replace(/\$\$([\s\S]+?)\$\$/g, (match) => {
    const index = mathBlocks.length;
    mathBlocks.push(match);
    return `XMATHXBLOCKX${index}XENDX`;
  });

  // Extract \( ... \) (LaTeX inline math)
  processedText = processedText.replace(/\\\(([\s\S]+?)\\\)/g, (match) => {
    const index = mathBlocks.length;
    mathBlocks.push(match);
    return `XMATHXBLOCKX${index}XENDX`;
  });

  // Extract $ ... $ (inline math)
  processedText = processedText.replace(/\$([^\$\n]+?)\$/g, (match) => {
    const index = mathBlocks.length;
    mathBlocks.push(match);
    return `XMATHXBLOCKX${index}XENDX`;
  });

  // Render markdown
  let html = renderMarkdown(processedText);

  // Restore all math blocks
  mathBlocks.forEach((block, index) => {
    const escapedPlaceholder = `XMATHXBLOCKX${index}XENDX`;
    html = html.replace(new RegExp(escapedPlaceholder, 'g'), block);
  });

  element.innerHTML = `<strong>FinGPT:</strong> ${html}`;

  const links = element.querySelectorAll('a');
  links.forEach((link) => {
    link.setAttribute('target', '_blank');
    link.setAttribute('rel', 'noopener noreferrer');
  });

  // Let KaTeX handle all the math rendering
  renderMathInElement(element, {
    delimiters: [
      { left: '$$', right: '$$', display: true },
      { left: '$', right: '$', display: false },
      { left: '\\[', right: '\\]', display: true },
      { left: '\\(', right: '\\)', display: false },
    ],
    throwOnError: false,
    errorColor: '#cc0000',
    strict: false,
    trust: true,
  });
}

// Function to create action buttons (copy and retry)
function createActionButtons(
  responseText,
  userQuestion,
  promptMode,
  useRAG,
  useMCP,
  selectedModel
) {
  const buttonContainer = document.createElement('div');
  buttonContainer.className = 'action-buttons';

  // Copy button
  const copyButton = document.createElement('button');
  copyButton.className = 'action-button copy-button';
  copyButton.title = 'Copy response';

  const copyIcon = document.createElement('img');
  copyIcon.src = chrome.runtime.getURL('assets/copy.png');
  copyIcon.alt = 'Copy';
  copyIcon.className = 'action-icon';
  copyButton.appendChild(copyIcon);

  copyButton.onclick = () => {
    // Remove "FinGPT: " prefix before copying
    const textToCopy = responseText.replace(/^FinGPT:\s*/, '');
    navigator.clipboard
      .writeText(textToCopy)
      .then(() => {
        // Visual feedback
        copyButton.classList.add('action-button-clicked');
        setTimeout(() => {
          copyButton.classList.remove('action-button-clicked');
        }, 200);
      })
      .catch((err) => {
        console.error('Failed to copy text:', err);
      });
  };

  // Retry button
  const retryButton = document.createElement('button');
  retryButton.className = 'action-button retry-button';
  retryButton.title = 'Retry';

  const retryIcon = document.createElement('img');
  retryIcon.src = chrome.runtime.getURL('assets/retry-1.png');
  retryIcon.alt = 'Retry';
  retryIcon.className = 'action-icon';
  retryButton.appendChild(retryIcon);

  retryButton.onclick = () => {
    // Visual feedback
    retryButton.classList.add('action-button-clicked');
    setTimeout(() => {
      retryButton.classList.remove('action-button-clicked');
    }, 200);

    // Get current mode from DOM (don't use captured promptMode)
    const selectedModeElement = document.querySelector('.mode-option-selected');
    const currentMode = selectedModeElement
      ? selectedModeElement.dataset.mode
      : 'Normal';
    const currentPromptMode = currentMode === 'Extensive';

    // Resend the question with current settings
    handleChatResponse(userQuestion, currentPromptMode);
  };

  buttonContainer.appendChild(copyButton);
  buttonContainer.appendChild(retryButton);

  return buttonContainer;
}

// Function to create rating element
function createRatingElement() {
  const ratingContainer = document.createElement('div');
  ratingContainer.className = 'rating-container';

  const ratingStars = document.createElement('div');
  ratingStars.className = 'rating-stars';

  // Create 5 stars using UTF-8 characters
  const stars = [];
  for (let i = 0; i < 5; i++) {
    const star = document.createElement('span');
    star.className = 'rating-star';
    star.innerText = '★';
    star.dataset.rating = i + 1;
    stars.push(star);
    ratingStars.appendChild(star);
  }

  // Hover effect - fill stars up to the hovered star
  stars.forEach((star, index) => {
    star.addEventListener('mouseenter', () => {
      // Fill stars from 0 to current index
      for (let i = 0; i <= index; i++) {
        stars[i].classList.add('filled');
      }
      // Empty stars after current index
      for (let i = index + 1; i < stars.length; i++) {
        stars[i].classList.remove('filled');
      }
    });

    // Click handler - switch to thanks message
    star.addEventListener('click', () => {
      const rating = parseInt(star.dataset.rating);
      console.log(`User rated response: ${rating} stars`);

      // Clear container and show thanks message
      ratingContainer.innerHTML = '';
      const thanksText = document.createElement('span');
      thanksText.className = 'rating-thanks';
      thanksText.innerText = 'Thanks for the feedback!';
      ratingContainer.appendChild(thanksText);
    });
  });

  // Reset stars to empty when mouse leaves the stars container
  ratingStars.addEventListener('mouseleave', () => {
    stars.forEach((star) => {
      star.classList.remove('filled');
    });
  });

  ratingContainer.appendChild(ratingStars);

  return ratingContainer;
}

// Apply Markdown and LaTeX rendering to an existing message bubble
function renderFormattedResponse(targetElement, rawText) {
    if (!targetElement) {
        return;
    }

    const formattedText = formatMathExpressions(rawText);
    const markdownHtml = marked.parse(formattedText, {
        gfm: true,
        breaks: true,
        mangle: false,
        headerIds: false,
    });

    targetElement.innerHTML = markdownHtml;

    renderMathInElement(targetElement, {
        delimiters: [
            { left: '$$', right: '$$', display: true },
            { left: '$', right: '$', display: false },
            { left: '\\(', right: '\\)', display: false },
            { left: '\\[', right: '\\]', display: true },
        ],
        output: 'html',
        throwOnError: false,
        errorColor: '#cc0000',
        macros: {
            '\\Δ': '\\Delta',
            '\\σ': '\\sigma',
            '\\ν': '\\nu',
            '\\ρ': '\\rho',
            '\\Γ': '\\Gamma',
            '\\Θ': '\\theta',
        },
        trust: true,
        strict: false,
    });
}

// Lightly adapted from popup.js to wrap math expressions with delimiters
function formatMathExpressions(text) {
    if (!text) {
        return text;
    }

    let processed = text.replace(/(?<!\$)([^\s$])([^$\n]+?)(?<!\$)([^\s$])/g, (match, p1, p2, p3) => {
        if (/[∂σ²∆ΓΘνρ√]|\b[dN]_[12]\b|\bln\b|\be\^/.test(match)) {
            return `${p1}$${p2}${p3}$`;
        }
        return match;
    });

    processed = processed.replace(/^\s*([^$\n]+?)\s*$/gm, (match) => {
        if (/[∂σ²∆ΓΘνρ√=−].*[∂σ²∆ΓΘνρ√=−]/.test(match) && !/\$\$.*\$\$/.test(match)) {
            return `$$${match}$$`;
        }
        return match;
    });

    return processed;
}

// Function to handle chat responses (single model)
function handleChatResponse(question, promptMode = false, useStreaming = true) {
  const startTime = performance.now();
  const responseContainer = document.getElementById('respons');

  // Show the user's question
  appendChatElement(responseContainer, 'your_question', question);

  // Scroll to show the new question immediately
  scrollChatToBottom();

  // Placeholder "Loading..." text
  const loadingElement = appendChatElement(
    responseContainer,
    'agent_response',
    `FinGPT: Loading...`
  );

  // Read the RAG checkbox state
  const useRAG = document.getElementById('ragSwitch').checked;

  // Read the MCP mode toggle
  const useMCP = document.getElementById('mcpModeSwitch').checked;

  const selectedModel = getSelectedModel();

  // Check if streaming is available (not for MCP or RAG modes)
  const canStream = useStreaming && !useMCP && !useRAG;

  if (canStream) {
    // Use streaming response
    let isFirstChunk = true;

    getChatResponseStream(
      question,
      selectedModel,
      promptMode,
      useRAG,
      useMCP,
      // onChunk callback - called for each chunk of text
      (chunk, fullResponse) => {
        if (isFirstChunk) {
          renderMarkdownWithMath(loadingElement, fullResponse);
          isFirstChunk = false;
        } else {
          renderMarkdownWithMath(loadingElement, fullResponse);
        }
        scrollChatToBottom();
      },
      // onComplete callback - called when streaming is done
      (fullResponse, data) => {
        const endTime = performance.now();
        const responseTime = endTime - startTime;
        console.log(`Time taken for streaming response: ${responseTime} ms`);
        console.log('[Debug] onComplete data:', data);
        console.log('[Debug] promptMode:', promptMode);

        const responseText = `FinGPT: ${fullResponse}`;
        renderMarkdownWithMath(loadingElement, fullResponse);

        // Create action row containing both action buttons and rating
        const actionRow = document.createElement('div');
        actionRow.className = 'response-action-row';

        const actionButtons = createActionButtons(
          responseText,
          question,
          promptMode,
          useRAG,
          useMCP,
          selectedModel
        );
        const ratingElement = createRatingElement();

        actionRow.appendChild(actionButtons);
        actionRow.appendChild(ratingElement);
        responseContainer.appendChild(actionRow);

        // If this is research mode streaming and contains used_urls, cache them
        if (promptMode) {
          console.log(
            '[Sources Debug] Research mode streaming - checking for URLs'
          );
          console.log(
            '[Sources Debug] data.used_urls exists?',
            !!data.used_urls
          );
          console.log(
            '[Sources Debug] data.used_urls is array?',
            Array.isArray(data.used_urls)
          );
          console.log(
            '[Sources Debug] data.used_urls length:',
            data.used_urls?.length
          );
          console.log(
            '[Sources Debug] data.used_sources exists?',
            !!data.used_sources
          );

          if (data.used_urls && data.used_urls.length > 0) {
            console.log(
              '[Sources Debug] Research mode streaming response received'
            );
            console.log('[Sources Debug] used_urls:', data.used_urls);
            console.log(
              '[Sources Debug] Number of URLs:',
              data.used_urls.length
            );

            const metadata = Array.isArray(data.used_sources)
              ? data.used_sources
              : [];
            setCachedSources(data.used_urls, question, metadata);
            console.log(
              '[Sources Debug] Called setCachedSources with',
              data.used_urls.length,
              'URLs and',
              metadata.length,
              'metadata entries'
            );
            console.log(
              '[Sources Debug] Sources should now be cached for query:',
              question
            );
          } else {
            console.warn(
              '[Sources Debug] Research mode but NO URLs found in response!'
            );
          }
        } else {
          console.log(
            '[Sources Debug] Not in promptMode, skipping source caching'
          );
        }

        // Clear the user textbox
        document.getElementById('textbox').value = '';
        scrollChatToBottom();
      },
      // onError callback
      (error) => {
        console.error('Streaming error:', error);
        loadingElement.innerHTML = `<strong>FinGPT:</strong> Failed to load response (streaming error).`;
      }
    );
<<<<<<< HEAD
  } else {
    // Use regular non-streaming response
    getChatResponse(question, selectedModel, promptMode, useRAG, useMCP)
      .then((data) => {
        const endTime = performance.now();
        const responseTime = endTime - startTime;
        console.log(`Time taken for response: ${responseTime} ms`);

        // Extract the reply: MCP gives `data.reply`, normal gives `data.resp[...]`
        const modelResponse = useMCP ? data.reply : data.resp[selectedModel];

        let responseText = '';
        if (!modelResponse) {
          // Safeguard in case backend does not return something
          responseText = `FinGPT: (No response from server)`;
        } else if (
          modelResponse.startsWith('The following file(s) are missing')
        ) {
          responseText = `FinGPT: Error - ${modelResponse}`;
        } else {
          responseText = `FinGPT: ${modelResponse}`;
        }

        renderMarkdownWithMath(loadingElement, modelResponse);

        // Create action row containing both action buttons and rating
        const actionRow = document.createElement('div');
        actionRow.className = 'response-action-row';

        const actionButtons = createActionButtons(
          responseText,
          question,
          promptMode,
          useRAG,
          useMCP,
          selectedModel
        );
        const ratingElement = createRatingElement();

        actionRow.appendChild(actionButtons);
        actionRow.appendChild(ratingElement);
        responseContainer.appendChild(actionRow);

        // If this is an Advanced Ask response and contains used_urls, cache them
        if (promptMode && data.used_urls && data.used_urls.length > 0) {
          console.log('[Sources Debug] Advanced Ask response received');
          console.log('[Sources Debug] used_urls:', data.used_urls);
          console.log('[Sources Debug] Number of URLs:', data.used_urls.length);

          // Check each URL
          data.used_urls.forEach((url, idx) => {
            console.log(`[Sources Debug] URL ${idx + 1}: ${url}`);
            if (url.includes('duckduckgo')) {
              console.warn(
                `[Sources Debug] WARNING: DuckDuckGo URL found at index ${idx}: ${url}`
              );
            }
          });

          const metadata = Array.isArray(data.used_sources)
            ? data.used_sources
            : [];
          setCachedSources(data.used_urls, question, metadata);
          console.log(
            '[Sources Debug] Cached',
            data.used_urls.length,
            'source URLs from Advanced Ask'
          );
        }

        // Clear the user textbox
        document.getElementById('textbox').value = '';
        scrollChatToBottom();
      })
      .catch((error) => {
        console.error('There was a problem with your fetch operation:', error);
        loadingElement.innerHTML = `<strong>FinGPT:</strong> Failed to load response.`;
      });
  }
=======

    // Read the RAG checkbox state
    const useRAG = document.getElementById('ragSwitch').checked;

    // Read the MCP mode toggle
    const useMCP = document.getElementById('mcpModeSwitch').checked;

    const selectedModel = getSelectedModel();

    // Check if streaming is available (not for MCP or RAG modes)
    const canStream = useStreaming && !useMCP && !useRAG;

    if (canStream) {
        // Use streaming response
        let isFirstChunk = true;

        getChatResponseStream(
            question,
            selectedModel,
            promptMode,
            useRAG,
            useMCP,
            {
                onChunk: (chunk, fullResponse) => {
                    if (isFirstChunk) {
                        loadingElement.innerText = `FinGPT: ${fullResponse}`;
                        isFirstChunk = false;
                    } else {
                        loadingElement.innerText = `FinGPT: ${fullResponse}`;
                    }
                    scrollChatToBottom();
                },
                onSources: (urls, metadata) => {
                    if (!promptMode) {
                        return;
                    }
                    if (Array.isArray(urls) && urls.length > 0) {
                        const entries = Array.isArray(metadata) ? metadata : [];
                        setCachedSources(urls, question, entries);
                        console.log('[Sources Debug] Incremental source update received:', urls);
                    }
                },
                onComplete: (fullResponse, data) => {
                    const endTime = performance.now();
                    const responseTime = endTime - startTime;
                    console.log(`Time taken for streaming response: ${responseTime} ms`);
                    console.log('[Debug] onComplete data:', data);
                    console.log('[Debug] promptMode:', promptMode);

                    const responseText = `FinGPT: ${fullResponse}`;
                    loadingElement.innerText = responseText;
                    renderFormattedResponse(loadingElement, responseText);

                    // Create action row containing both action buttons and rating
                    const actionRow = document.createElement('div');
                    actionRow.className = 'response-action-row';

                    const actionButtons = createActionButtons(responseText, question, promptMode, useRAG, useMCP, selectedModel);
                    const ratingElement = createRatingElement();

                    actionRow.appendChild(actionButtons);
                    actionRow.appendChild(ratingElement);
                    responseContainer.appendChild(actionRow);

                    if (promptMode && data.used_urls && data.used_urls.length > 0) {
                        const metadata = Array.isArray(data.used_sources) ? data.used_sources : [];
                        setCachedSources(data.used_urls, question, metadata);
                        console.log('[Sources Debug] Final source snapshot cached with', data.used_urls.length, 'URLs');
                    }

                    // Clear the user textbox
                    document.getElementById('textbox').value = '';
                    scrollChatToBottom();
                },
                onError: (error) => {
                    console.error('Streaming error:', error);
                    loadingElement.innerText = `FinGPT: Failed to load response (streaming error).`;
                }
            }
        );
    } else {
        // Use regular non-streaming response
        getChatResponse(question, selectedModel, promptMode, useRAG, useMCP)
            .then(data => {
                const endTime = performance.now();
                const responseTime = endTime - startTime;
                console.log(`Time taken for response: ${responseTime} ms`);

                // Extract the reply: MCP gives `data.reply`, normal gives `data.resp[...]`
                const modelResponse = useMCP ? data.reply : data.resp[selectedModel];

                let responseText = '';
                if (!modelResponse) {
                    // Safeguard in case backend does not return something
                    responseText = `FinGPT: (No response from server)`;
                } else if (modelResponse.startsWith("The following file(s) are missing")) {
                    responseText = `FinGPT: Error - ${modelResponse}`;
                } else {
                    responseText = `FinGPT: ${modelResponse}`;
                }

                loadingElement.innerText = responseText;
                renderFormattedResponse(loadingElement, responseText);

                // Create action row containing both action buttons and rating
                const actionRow = document.createElement('div');
                actionRow.className = 'response-action-row';

                const actionButtons = createActionButtons(responseText, question, promptMode, useRAG, useMCP, selectedModel);
                const ratingElement = createRatingElement();

                actionRow.appendChild(actionButtons);
                actionRow.appendChild(ratingElement);
                responseContainer.appendChild(actionRow);

                // If this is an Advanced Ask response and contains used_urls, cache them
                if (promptMode && data.used_urls && data.used_urls.length > 0) {
                    console.log('[Sources Debug] Advanced Ask response received');
                    console.log('[Sources Debug] used_urls:', data.used_urls);
                    console.log('[Sources Debug] Number of URLs:', data.used_urls.length);

                    // Check each URL
                    data.used_urls.forEach((url, idx) => {
                        console.log(`[Sources Debug] URL ${idx + 1}: ${url}`);
                        if (url.includes('duckduckgo')) {
                            console.warn(`[Sources Debug] WARNING: DuckDuckGo URL found at index ${idx}: ${url}`);
                        }
                    });

                    const metadata = Array.isArray(data.used_sources) ? data.used_sources : [];
                    setCachedSources(data.used_urls, question, metadata);
                    console.log('[Sources Debug] Cached', data.used_urls.length, 'source URLs from Advanced Ask');
                }

                // Clear the user textbox
                document.getElementById('textbox').value = '';
                scrollChatToBottom();
            })
            .catch(error => {
                console.error('There was a problem with your fetch operation:', error);
                loadingElement.innerText = `FinGPT: Failed to load response.`;
            });
    }
>>>>>>> a99a416c
}

// Function to handle image response
function handleImageResponse(question, description) {
  const responseContainer = document.getElementById('respons');
  appendChatElement(responseContainer, 'your_question', question);

  const responseDiv = document.createElement('div');
  responseDiv.className = 'agent_response';
  responseDiv.innerText = description;
  responseContainer.appendChild(responseDiv);

  scrollChatToBottom();
}

export { handleChatResponse, handleImageResponse };<|MERGE_RESOLUTION|>--- conflicted
+++ resolved
@@ -424,7 +424,6 @@
         loadingElement.innerHTML = `<strong>FinGPT:</strong> Failed to load response (streaming error).`;
       }
     );
-<<<<<<< HEAD
   } else {
     // Use regular non-streaming response
     getChatResponse(question, selectedModel, promptMode, useRAG, useMCP)
@@ -504,151 +503,6 @@
         loadingElement.innerHTML = `<strong>FinGPT:</strong> Failed to load response.`;
       });
   }
-=======
-
-    // Read the RAG checkbox state
-    const useRAG = document.getElementById('ragSwitch').checked;
-
-    // Read the MCP mode toggle
-    const useMCP = document.getElementById('mcpModeSwitch').checked;
-
-    const selectedModel = getSelectedModel();
-
-    // Check if streaming is available (not for MCP or RAG modes)
-    const canStream = useStreaming && !useMCP && !useRAG;
-
-    if (canStream) {
-        // Use streaming response
-        let isFirstChunk = true;
-
-        getChatResponseStream(
-            question,
-            selectedModel,
-            promptMode,
-            useRAG,
-            useMCP,
-            {
-                onChunk: (chunk, fullResponse) => {
-                    if (isFirstChunk) {
-                        loadingElement.innerText = `FinGPT: ${fullResponse}`;
-                        isFirstChunk = false;
-                    } else {
-                        loadingElement.innerText = `FinGPT: ${fullResponse}`;
-                    }
-                    scrollChatToBottom();
-                },
-                onSources: (urls, metadata) => {
-                    if (!promptMode) {
-                        return;
-                    }
-                    if (Array.isArray(urls) && urls.length > 0) {
-                        const entries = Array.isArray(metadata) ? metadata : [];
-                        setCachedSources(urls, question, entries);
-                        console.log('[Sources Debug] Incremental source update received:', urls);
-                    }
-                },
-                onComplete: (fullResponse, data) => {
-                    const endTime = performance.now();
-                    const responseTime = endTime - startTime;
-                    console.log(`Time taken for streaming response: ${responseTime} ms`);
-                    console.log('[Debug] onComplete data:', data);
-                    console.log('[Debug] promptMode:', promptMode);
-
-                    const responseText = `FinGPT: ${fullResponse}`;
-                    loadingElement.innerText = responseText;
-                    renderFormattedResponse(loadingElement, responseText);
-
-                    // Create action row containing both action buttons and rating
-                    const actionRow = document.createElement('div');
-                    actionRow.className = 'response-action-row';
-
-                    const actionButtons = createActionButtons(responseText, question, promptMode, useRAG, useMCP, selectedModel);
-                    const ratingElement = createRatingElement();
-
-                    actionRow.appendChild(actionButtons);
-                    actionRow.appendChild(ratingElement);
-                    responseContainer.appendChild(actionRow);
-
-                    if (promptMode && data.used_urls && data.used_urls.length > 0) {
-                        const metadata = Array.isArray(data.used_sources) ? data.used_sources : [];
-                        setCachedSources(data.used_urls, question, metadata);
-                        console.log('[Sources Debug] Final source snapshot cached with', data.used_urls.length, 'URLs');
-                    }
-
-                    // Clear the user textbox
-                    document.getElementById('textbox').value = '';
-                    scrollChatToBottom();
-                },
-                onError: (error) => {
-                    console.error('Streaming error:', error);
-                    loadingElement.innerText = `FinGPT: Failed to load response (streaming error).`;
-                }
-            }
-        );
-    } else {
-        // Use regular non-streaming response
-        getChatResponse(question, selectedModel, promptMode, useRAG, useMCP)
-            .then(data => {
-                const endTime = performance.now();
-                const responseTime = endTime - startTime;
-                console.log(`Time taken for response: ${responseTime} ms`);
-
-                // Extract the reply: MCP gives `data.reply`, normal gives `data.resp[...]`
-                const modelResponse = useMCP ? data.reply : data.resp[selectedModel];
-
-                let responseText = '';
-                if (!modelResponse) {
-                    // Safeguard in case backend does not return something
-                    responseText = `FinGPT: (No response from server)`;
-                } else if (modelResponse.startsWith("The following file(s) are missing")) {
-                    responseText = `FinGPT: Error - ${modelResponse}`;
-                } else {
-                    responseText = `FinGPT: ${modelResponse}`;
-                }
-
-                loadingElement.innerText = responseText;
-                renderFormattedResponse(loadingElement, responseText);
-
-                // Create action row containing both action buttons and rating
-                const actionRow = document.createElement('div');
-                actionRow.className = 'response-action-row';
-
-                const actionButtons = createActionButtons(responseText, question, promptMode, useRAG, useMCP, selectedModel);
-                const ratingElement = createRatingElement();
-
-                actionRow.appendChild(actionButtons);
-                actionRow.appendChild(ratingElement);
-                responseContainer.appendChild(actionRow);
-
-                // If this is an Advanced Ask response and contains used_urls, cache them
-                if (promptMode && data.used_urls && data.used_urls.length > 0) {
-                    console.log('[Sources Debug] Advanced Ask response received');
-                    console.log('[Sources Debug] used_urls:', data.used_urls);
-                    console.log('[Sources Debug] Number of URLs:', data.used_urls.length);
-
-                    // Check each URL
-                    data.used_urls.forEach((url, idx) => {
-                        console.log(`[Sources Debug] URL ${idx + 1}: ${url}`);
-                        if (url.includes('duckduckgo')) {
-                            console.warn(`[Sources Debug] WARNING: DuckDuckGo URL found at index ${idx}: ${url}`);
-                        }
-                    });
-
-                    const metadata = Array.isArray(data.used_sources) ? data.used_sources : [];
-                    setCachedSources(data.used_urls, question, metadata);
-                    console.log('[Sources Debug] Cached', data.used_urls.length, 'source URLs from Advanced Ask');
-                }
-
-                // Clear the user textbox
-                document.getElementById('textbox').value = '';
-                scrollChatToBottom();
-            })
-            .catch(error => {
-                console.error('There was a problem with your fetch operation:', error);
-                loadingElement.innerText = `FinGPT: Failed to load response.`;
-            });
-    }
->>>>>>> a99a416c
 }
 
 // Function to handle image response
